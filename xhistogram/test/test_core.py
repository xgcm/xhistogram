--- conflicted
+++ resolved
@@ -126,10 +126,6 @@
     np.testing.assert_array_equal(hist, h)
 
 
-<<<<<<< HEAD
-@pytest.mark.parametrize("add_nans", [False, True])
-def test_histogram_results_2d_density(add_nans):
-=======
 @pytest.mark.parametrize("dask", [False, True])
 def test_histogram_results_2d_broadcasting(dask):
     nrows, ncols = 5, 20
@@ -158,8 +154,8 @@
     np.testing.assert_array_equal(hist, h)
 
 
-def test_histogram_results_2d_density():
->>>>>>> 8a6765ac
+@pytest.mark.parametrize("add_nans", [False, True])
+def test_histogram_results_2d_density(add_nans):
     nrows, ncols = 5, 20
     data_a = np.random.randn(nrows, ncols)
     data_b = np.random.randn(nrows, ncols)
